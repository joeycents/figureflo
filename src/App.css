--- conflicted
+++ resolved
@@ -13,25 +13,25 @@
 }
 
 h1 {
-  font-family: 'Space Grotesk', sans-serif;
   font-size: 3rem;
-  font-weight: 700;
   margin-bottom: 0.5rem;
-  color: var(--coral-red);
-  letter-spacing: -0.02em;
+  background: linear-gradient(135deg, #667eea 0%, #764ba2 100%);
+  -webkit-background-clip: text;
+  -webkit-text-fill-color: transparent;
+  background-clip: text;
 }
 
 header p {
+  font-size: 1.2rem;
   margin: 0;
   opacity: 0.7;
 }
 
 main {
-  display: grid;
-  grid-template-columns: 70% 30%;
-  /* gap: 1rem; */
-  width: 100%;
-  align-items: start;
+  display: flex;
+  flex-direction: column;
+  gap: 2rem;
+  align-items: center;
 }
 
 .error {
@@ -49,70 +49,87 @@
   opacity: 1;
 }
 
-.loading-fullscreen {
-  position: fixed;
-  top: 0;
-  left: 0;
-  right: 0;
-  bottom: 0;
-  display: flex;
-  align-items: center;
-  justify-content: center;
-  background: var(--bg);
-  z-index: 9999;
-}
-
 .loading {
-  background: var(--navy);
-  padding: 1.5rem;
-  border-radius: 0.5rem;
+  background: rgba(102, 126, 234, 0.1);
+  padding: 2rem;
+  border-radius: 12px;
   text-align: center;
-  border: 1px solid var(--coral-red);
-  max-width: 500px;
-  width: 100%;
+  border: 2px solid #667eea;
+  min-width: 400px;
 }
 
 .loading p {
   margin: 0;
-  color: rgba(255, 255, 255, 0.85);
+  font-size: 1.1rem;
+  color: #667eea;
 }
 
 .progress-bar-container {
   width: 100%;
-  height: 6px;
+  height: 8px;
   background: rgba(255, 255, 255, 0.1);
-  border-radius: 3px;
+  border-radius: 4px;
   overflow: hidden;
-  margin: 1rem 0 0.5rem 0;
+  margin: 1.5rem 0 0.5rem 0;
 }
 
 .progress-bar-fill {
   height: 100%;
-  background: var(--gold);
-  border-radius: 3px;
+  background: linear-gradient(135deg, #667eea 0%, #764ba2 100%);
+  border-radius: 4px;
   transition: width 0.05s linear;
+  box-shadow: 0 0 10px rgba(102, 126, 234, 0.5);
 }
 
 .progress-bar-fill.complete {
-  background: var(--teal);
-  transition: background 0.3s ease;
+  animation: progressPop 0.6s ease-out forwards;
+}
+
+@keyframes progressPop {
+  0% {
+    transform: scaleY(1);
+    box-shadow: 0 0 10px rgba(102, 126, 234, 0.5);
+  }
+  30% {
+    transform: scaleY(1.8);
+    box-shadow: 0 0 30px rgba(102, 126, 234, 0.9),
+                0 0 60px rgba(118, 75, 162, 0.6);
+  }
+  50% {
+    transform: scaleY(2.2);
+    box-shadow: 0 0 40px rgba(102, 126, 234, 1),
+                0 0 80px rgba(118, 75, 162, 0.8);
+    background: linear-gradient(135deg, #00ff88 0%, #667eea 50%, #764ba2 100%);
+  }
+  70% {
+    transform: scaleY(1.5);
+  }
+  100% {
+    transform: scaleY(1);
+    box-shadow: 0 0 20px rgba(0, 255, 136, 0.8);
+    background: linear-gradient(135deg, #00ff88 0%, #667eea 100%);
+  }
 }
 
 .progress-text {
   margin-top: 0.5rem !important;
-  opacity: 0.7;
-  color: var(--gold);
+  font-size: 0.9rem !important;
+  opacity: 0.8;
 }
 
 .video-container {
   position: relative;
   width: 100%;
-  /* max-width: 900px; */
+  max-width: 800px;
   aspect-ratio: 16 / 9;
   background: #000;
-  border-radius: 0.5rem;
+  border-radius: 16px;
   overflow: hidden;
   box-shadow: 0 20px 60px rgba(0, 0, 0, 0.3);
+  transition: box-shadow 0.3s ease;
+  opacity: 1;
+  transform: scale(1);
+  animation: none;
 }
 
 .video-container.hidden {
@@ -122,9 +139,47 @@
   visibility: hidden;
 }
 
+.video-container.slide-to-position {
+  animation: slideToPosition 0.8s cubic-bezier(0.4, 0, 0.2, 1) forwards;
+}
+
+@keyframes slideToPosition {
+  0% {
+    opacity: 0;
+    transform: translateY(-300px) scale(0.8);
+  }
+  60% {
+    opacity: 1;
+  }
+  100% {
+    opacity: 1;
+    transform: translateY(0) scale(1);
+  }
+}
+
 .video-container.gesture-success {
-  box-shadow: 0 0 40px rgba(76, 194, 180, 0.5),
+  box-shadow: 0 0 60px rgba(0, 255, 136, 0.8),
+              0 0 100px rgba(0, 255, 136, 0.5),
               0 20px 60px rgba(0, 0, 0, 0.3);
+  animation: success-glow 0.8s ease-out;
+}
+
+@keyframes success-glow {
+  0% {
+    box-shadow: 0 0 40px rgba(0, 255, 136, 0.6),
+                0 0 80px rgba(0, 255, 136, 0.3),
+                0 20px 60px rgba(0, 0, 0, 0.3);
+  }
+  50% {
+    box-shadow: 0 0 80px rgba(0, 255, 136, 1),
+                0 0 140px rgba(0, 255, 136, 0.7),
+                0 20px 60px rgba(0, 0, 0, 0.3);
+  }
+  100% {
+    box-shadow: 0 0 60px rgba(0, 255, 136, 0.8),
+                0 0 100px rgba(0, 255, 136, 0.5),
+                0 20px 60px rgba(0, 0, 0, 0.3);
+  }
 }
 
 .video-feed {
@@ -146,64 +201,46 @@
 }
 
 .start-button {
-  width: 100%;
-  padding: 0.75rem;
-  background: var(--gold);
-  color: #000;
+  font-size: 1.5rem;
+  padding: 1.5rem 3rem;
+  background: linear-gradient(135deg, #667eea 0%, #764ba2 100%);
+  color: white;
   border: none;
-  border-radius: 0.375rem;
+  border-radius: 50px;
   cursor: pointer;
-  transition: background 0.2s;
-  margin-top: 1rem;
-  font-family: inherit;
-  font-size: inherit;
+  font-weight: bold;
+  transition: all 0.3s ease;
+  box-shadow: 0 10px 30px rgba(102, 126, 234, 0.3);
 }
 
 .start-button:hover {
-  background: #e0a530;
+  transform: translateY(-2px);
+  box-shadow: 0 15px 40px rgba(102, 126, 234, 0.4);
 }
 
 .start-button:active {
-  background: #d09820;
-}
-
-.right-panel {
-  background: var(--navy);
-  border: 1px solid var(--coral-red);
-  border-radius: 0.5rem;
-  padding: 1.25rem 1.5rem;
-  height: fit-content;
-  position: relative;
-}
-
-.panel-header {
-  display: flex;
-  justify-content: space-between;
-  align-items: center;
-  margin-bottom: 0.75rem;
-}
-
-.panel-header h3 {
-  margin: 0;
-  color: var(--gold);
-  text-transform: uppercase;
-  letter-spacing: 0.05em;
-}
-
-<<<<<<< HEAD
-.help-icon {
-  width: 1.5rem;
-  height: 1.5rem;
-  border: 1px solid rgba(255, 255, 255, 0.3);
-  background: transparent;
-  color: rgba(255, 255, 255, 0.6);
-  border-radius: 50%;
-  cursor: help;
-  display: flex;
-  align-items: center;
-  justify-content: center;
-  transition: all 0.2s;
-=======
+  transform: translateY(0);
+}
+
+.status {
+  padding: 1rem 2rem;
+  border-radius: 50px;
+  background: rgba(255, 255, 255, 0.05);
+  backdrop-filter: blur(10px);
+}
+
+.indicator {
+  font-size: 1.2rem;
+  font-weight: 600;
+  color: #888;
+  transition: all 0.3s ease;
+}
+
+.indicator.active {
+  color: #00ff88;
+  animation: pulse 1.5s ease-in-out infinite;
+}
+
 .indicator.stopped {
   color: #ff4444;
   font-weight: bold;
@@ -245,92 +282,86 @@
   50% {
     opacity: 0.6;
   }
->>>>>>> b1c12b35
-}
-
-.help-icon:hover {
-  background: rgba(255, 255, 255, 0.1);
-  color: var(--gold);
-  border-color: var(--gold);
-}
-
-.panel-content {
-  position: relative;
-}
-
-.gesture-data-view {
-  opacity: 1;
-  transition: opacity 0.2s;
-}
-
-.help-view {
-  position: absolute;
-  top: 0;
-  left: 0;
+}
+
+.gesture-info {
+  background: rgba(255, 255, 255, 0.05);
+  padding: 1.5rem;
+  border-radius: 16px;
   width: 100%;
-  opacity: 0;
-  pointer-events: none;
-  transition: opacity 0.2s;
-}
-
-.right-panel:has(.help-icon:hover) .gesture-data-view {
-  opacity: 0;
-}
-
-.right-panel:has(.help-icon:hover) .help-view {
-  opacity: 1;
-  pointer-events: auto;
-}
-
-.data-table .value.active {
-  color: var(--teal);
-}
-
-.data-table {
-  width: 100%;
-  border-collapse: collapse;
-}
-
-.data-table tr {
-  border-bottom: 1px solid rgba(255, 255, 255, 0.1);
-}
-
-.data-table tr:last-child {
-  border-bottom: none;
-}
-
-.data-table td {
-  padding: 0.5rem 0;
-}
-
-.data-table .label {
+  max-width: 600px;
+  backdrop-filter: blur(10px);
+  border: 1px solid rgba(255, 255, 255, 0.1);
+}
+
+.gesture-info h3 {
+  margin-top: 0;
+  margin-bottom: 1rem;
+  font-size: 1.3rem;
+  color: #667eea;
+}
+
+.data-grid {
+  display: grid;
+  grid-template-columns: repeat(auto-fit, minmax(150px, 1fr));
+  gap: 1rem;
+}
+
+.data-item {
+  display: flex;
+  flex-direction: column;
+  gap: 0.3rem;
+  padding: 0.75rem;
+  background: rgba(255, 255, 255, 0.03);
+  border-radius: 8px;
+}
+
+.data-item .label {
+  font-size: 0.85rem;
   opacity: 0.6;
   text-transform: uppercase;
   letter-spacing: 0.05em;
-  width: 40%;
-}
-
-.data-table .value {
-  color: var(--teal);
-  text-align: right;
-}
-
-.help-content ul {
+}
+
+.data-item .value {
+  font-size: 1.2rem;
+  font-weight: bold;
+  color: #667eea;
+}
+
+.instructions {
+  background: rgba(102, 126, 234, 0.1);
+  padding: 2rem;
+  border-radius: 16px;
+  max-width: 600px;
+  border: 2px solid rgba(102, 126, 234, 0.3);
+}
+
+.instructions h3 {
+  margin-top: 0;
+  margin-bottom: 1rem;
+  font-size: 1.3rem;
+}
+
+.instructions ul {
   list-style: none;
   padding: 0;
   margin: 0;
-  display: flex;
-  flex-direction: column;
-  gap: 0.5rem;
-}
-
-.help-content li {
-  line-height: 1.4;
-  color: rgba(255, 255, 255, 0.85);
-}
-
-.help-content strong {
-  color: var(--teal);
+}
+
+.instructions li {
+  padding: 0.75rem 0;
+  font-size: 1rem;
+  line-height: 1.5;
+  border-bottom: 1px solid rgba(255, 255, 255, 0.1);
+}
+
+.instructions li:last-child {
+  border-bottom: none;
+}
+
+.instructions strong {
+  color: #667eea;
 }
 
 /* Emotion Detection Display - Simplified Badge */
@@ -360,12 +391,16 @@
 }
 
 .emotion-label {
+  font-size: 1.3rem;
+  font-weight: bold;
   text-transform: capitalize;
   color: #fff;
   letter-spacing: 0.02em;
 }
 
 .emotion-score {
+  font-size: 1.2rem;
+  font-weight: bold;
   color: #00ff88;
   background: rgba(0, 255, 136, 0.1);
   padding: 0.25rem 0.75rem;
@@ -378,6 +413,7 @@
   border-radius: 50px;
   padding: 0.75rem 1.5rem;
   color: #ffb84d;
+  font-weight: 600;
   margin-bottom: 1rem;
   text-align: center;
 }
@@ -387,16 +423,16 @@
     font-size: 2rem;
   }
   
-  main {
-    grid-template-columns: 1fr;
-    gap: 1rem;
-  }
-  
   .video-container {
     max-width: 100%;
   }
   
+  .data-grid {
+    grid-template-columns: repeat(2, 1fr);
+  }
+  
   .start-button {
+    font-size: 1.2rem;
     padding: 1rem 2rem;
   }
 
@@ -409,8 +445,18 @@
     font-size: 1.5rem;
   }
 
+  .emotion-label {
+    font-size: 1.1rem;
+  }
+
+  .emotion-score {
+    font-size: 1rem;
+    padding: 0.2rem 0.6rem;
+  }
+
   .emotion-warning-inline {
     padding: 0.5rem 1rem;
+    font-size: 0.9rem;
   }
 }
 
